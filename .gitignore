# Ignore the contents of data subdirectories managed by DVC or processes
/data/raw/*
/data/interim/*
/data/processed/*
/data/external/*

# Do not ignore any .dvc in the data subdirectories
!/data/**/*.dvc


# Mac OS-specific storage files
.DS_Store

# vim
*.swp
*.swo

## https://github.com/github/gitignore/blob/e8554d85bf62e38d6db966a50d2064ac025fd82a/Python.gitignore

# Byte-compiled / optimized / DLL files
__pycache__/
*.py[cod]
*$py.class

# C extensions
*.so

# Distribution / packaging
.Python
build/
develop-eggs/
dist/
downloads/
eggs/
.eggs/
lib/
lib64/
parts/
sdist/
var/
wheels/
share/python-wheels/
*.egg-info/
.installed.cfg
*.egg
MANIFEST

# PyInstaller
#  Usually these files are written by a python script from a template
#  before PyInstaller builds the exe, so as to inject date/other infos into it.
*.manifest
*.spec

# Installer logs
pip-log.txt
pip-delete-this-directory.txt

# Unit test / coverage reports
htmlcov/
.tox/
.nox/
.coverage
.coverage.*
.cache
nosetests.xml
coverage.xml
*.cover
*.py,cover
.hypothesis/
.pytest_cache/
cover/

# Translations
*.mo
*.pot

# Django stuff:
*.log
local_settings.py
db.sqlite3
db.sqlite3-journal

# Flask stuff:
instance/
.webassets-cache

# Scrapy stuff:
.scrapy

# MkDocs documentation
docs/site/

# PyBuilder
.pybuilder/
target/

# Jupyter Notebook
.ipynb_checkpoints

# IPython
profile_default/
ipython_config.py

# pyenv
#   For a library or package, you might want to ignore these files since the code is
#   intended to run in multiple environments; otherwise, check them in:
# .python-version

# pipenv
#   According to pypa/pipenv#598, it is recommended to include Pipfile.lock in version control.
#   However, in case of collaboration, if having platform-specific dependencies or dependencies
#   having no cross-platform support, pipenv may install dependencies that don't work, or not
#   install all needed dependencies.
#Pipfile.lock

# UV
#   Similar to Pipfile.lock, it is generally recommended to include uv.lock in version control.
#   This is especially recommended for binary packages to ensure reproducibility, and is more
#   commonly ignored for libraries.
#uv.lock

# poetry
#   Similar to Pipfile.lock, it is generally recommended to include poetry.lock in version control.
#   This is especially recommended for binary packages to ensure reproducibility, and is more
#   commonly ignored for libraries.
#   https://python-poetry.org/docs/basic-usage/#commit-your-poetrylock-file-to-version-control
#poetry.lock

# pdm
#   Similar to Pipfile.lock, it is generally recommended to include pdm.lock in version control.
#pdm.lock
#   pdm stores project-wide configurations in .pdm.toml, but it is recommended to not include it
#   in version control.
#   https://pdm.fming.dev/latest/usage/project/#working-with-version-control
.pdm.toml
.pdm-python
.pdm-build/

# PEP 582; used by e.g. github.com/David-OConnor/pyflow and github.com/pdm-project/pdm
__pypackages__/

# Celery stuff
celerybeat-schedule
celerybeat.pid

# SageMath parsed files
*.sage.py

# Environments
.env
.venv
env/
venv/
ENV/
env.bak/
venv.bak/

# Spyder project settings
.spyderproject
.spyproject

# Rope project settings
.ropeproject

# mkdocs documentation
/site

# mypy
.mypy_cache/
.dmypy.json
dmypy.json

# Pyre type checker
.pyre/

# pytype static type analyzer
.pytype/

# Cython debug symbols
cython_debug/

# PyCharm
#  JetBrains specific template is maintained in a separate JetBrains.gitignore that can
#  be found at https://github.com/github/gitignore/blob/main/Global/JetBrains.gitignore
#  and can be added to the global gitignore or merged into this file.  For a more nuclear
#  option (not recommended) you can uncomment the following to ignore the entire idea folder.
#.idea/

# Ruff stuff:
.ruff_cache/

# PyPI configuration file
.pypirc

<<<<<<< HEAD
# Adding a `.ignore` directory that I want to ignore
.ignore

# Wandb directories
.wandb/

# Hydra output
outputs/
=======
# Adding a `.secrets` directory that I want to ignore
.secrets

# Wandb directory
.wandb/
wandb/

# Output directories from local runs
outputs/

# Model files
*.pth

# Pytorch Profiler output
pytorch_profiler_logs
>>>>>>> a2bb0ec5
<|MERGE_RESOLUTION|>--- conflicted
+++ resolved
@@ -192,16 +192,6 @@
 # PyPI configuration file
 .pypirc
 
-<<<<<<< HEAD
-# Adding a `.ignore` directory that I want to ignore
-.ignore
-
-# Wandb directories
-.wandb/
-
-# Hydra output
-outputs/
-=======
 # Adding a `.secrets` directory that I want to ignore
 .secrets
 
@@ -216,5 +206,4 @@
 *.pth
 
 # Pytorch Profiler output
-pytorch_profiler_logs
->>>>>>> a2bb0ec5
+pytorch_profiler_logs