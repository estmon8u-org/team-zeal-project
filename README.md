# Image Classification with Drift Detection

<a target="_blank" href="https://cookiecutter-data-science.drivendata.org/">
    <img src="https://img.shields.io/badge/CCDS-Project%20template-328F97?logo=cookiecutter" />
</a>

MLOps pipeline for image classification on Imagenette-160. This project utilizes Docker for containerization, DVC for data versioning with Google Drive (via Service Accounts), Hydra for configuration, Weights & Biases for experiment tracking, PyTorch Profiler for performance analysis, and GitHub Actions for CI/CD.

## Project Organization

```
├── .dockerignore        <- Specifies files to exclude from Docker image
├── .dvc/                <- DVC metadata and configuration
├── .github/workflows/   <- GitHub Actions CI/CD workflows
├── .gitignore           <- Specifies intentionally untracked files for Git
├── .secrets/            <- (Gitignored) Directory for sensitive keys like service accounts
├── LICENSE              <- Open-source license
├── Makefile             <- Convenience commands for building, training, testing, etc.
├── PHASE1.md            <- Documentation for Phase 1 deliverables
├── PHASE2.md            <- Documentation for Phase 2 deliverables
├── README.md            <- This file: project overview and instructions
├── Dockerfile           <- Instructions to build the project's Docker image
├── conf/                <- Hydra configuration files (e.g., config.yaml)
├── data/                <- (DVC-managed, gitignored) Project data (raw, processed)
├── docker-entrypoint.sh <- Script executed when Docker container starts
├── docs/                <- Project documentation (e.g., for MkDocs)
├── drift_detector_pipeline/ <- Python source code for the project
├── models/              <- (DVC-managed or gitignored) Trained models
├── notebooks/           <- Jupyter notebooks for exploration
├── outputs/             <- (Gitignored) Hydra outputs, logs, saved models from runs
├── pyproject.toml       <- Python project metadata and dependencies (PEP 517/518)
├── requirements.txt     <- Pinned Python dependencies (for reference or specific envs)
└── tests/               <- Unit and integration tests
```

---

## 1. Team Information
-   **Team Name:** Team Zeal
-   **Team Members:**
    -   Montelongo, Esteban - EMONTEL1@depaul.edu
    -   Bandara, Sajith - SBANDARA@depaul.edu
    -   Sankar Chandrasekar, Arjun Kumar - ASANKARC@depaul.edu
-   **Course & Section:** SE 489: ML Engineering For Production (MLOps)

## 2. Project Overview
-   **Summary:** This project implements an end-to-end MLOps pipeline to train an image classification model (ResNet-18 using `timm`) on the Imagenette-160 dataset. It incorporates containerization with Docker, data versioning with DVC and Google Drive, experiment tracking with Weights & Biases, configuration management with Hydra, performance profiling with PyTorch Profiler, and CI/CD with GitHub Actions.
-   **Problem Statement:** Machine learning models in production often suffer performance degradation due to data drift. This project aims to build robust, reproducible, and analyzable training pipelines as a foundation for systems that can automatically detect such drift and maintain model performance.
-   **Key Objectives:**
    -   **Phase 1:** Establish a reproducible baseline training pipeline, DVC, Hydra, WandB integration, and unit tests. *(Status: Completed)*
    -   **Phase 2:** Enhance with Docker containerization, advanced logging, code profiling, and CI/CD. *(Status: Docker & Profiling implemented)*

## 3. Project Architecture Diagram (Phase 1)
![Phase 1 Architecture Diagram](./phase1.jpg)
*(This diagram represents the components set up in Phase 1: Data acquisition/versioning with DVC/G-Drive, Code versioning with Git/GitHub, Training pipeline using PyTorch/timm, Configuration via Hydra, Experiment Tracking via WandB, Unit Testing via Pytest, and local execution via Make.)*

## 4. Phase Deliverables
-   [X] [PHASE1.md](./PHASE1.md): Project Design & Model Development
-   [X] [PHASE2.md](./PHASE2.md): Enhancing ML Operations with Containerization & Monitoring *(Docker & Profiling implemented)*
-   [ ] PHASE3.md: Continuous ML & Deployment *(Upcoming)*

## 5. Setup Instructions

This section guides you through setting up the project environment for both local host development and Docker-based execution.

1.  **Clone Repository:**
    ```bash
    git clone https://github.com/estmon8u/team-zeal-project.git # Or your SSH URL
    cd team-zeal-project
    ```

2.  **Prerequisites:**
    *   **Python:** Version 3.10 or higher (as defined in `pyproject.toml`).
    *   **Make:** GNU Make.
        *   Linux/macOS: Usually pre-installed.
        *   Windows: Requires installation (e.g., via Chocolatey `choco install make`, GnuWin32, or use Make within WSL/Git Bash).
    *   **Docker Desktop:** Required for building and running Docker containers. Download from [docker.com](https://www.docker.com/products/docker-desktop/). Ensure it's running.
    *   **Git:** For version control.

3.  **Create & Activate Virtual Environment (Recommended for Host Development):**
    ```bash
    make create_environment # Uses PYTHON_INTERPRETER defined in Makefile
    ```
    Activate the environment:
    *   Linux/macOS: `source .venv/bin/activate`
    *   Windows CMD: `.venv\Scripts\activate.bat`
    *   Windows PowerShell: `.\.venv\Scripts\Activate.ps1`

4.  **Install Python Dependencies (for Host Development):**
    (Ensure virtual environment is activated)
    ```bash
<<<<<<< HEAD
    # Ensure pip is up-to-date
    python -m pip install --upgrade pip
    
    # Install project dependencies (includes DVC, PyTorch, etc.)
    pip install -e . 

    # Using make (It does pip install -e . )
    make requirements 

=======
    make requirements
>>>>>>> a2bb0ec5
    ```

5.  **Set up Weights & Biases (WandB):**
    *   **Account:** Sign up at [wandb.ai](https://wandb.ai).
    *   **API Key for Local Development:**
        1.  Get your API key from `wandb.ai/authorize`.
        2.  Create a `.env` file in the project root (it's gitignored):
            ```env
            # .env (Do NOT commit this file)
            WANDB_API_KEY="YOUR_ACTUAL_WANDB_API_KEY_HERE"
            ```
        3.  The `Makefile` passes this key to Docker containers if the `.env` file is present (via `--env-file .env`). For host execution, `wandb` CLI will prompt or use a globally saved key.
    *   **Team/Entity:** Configure in `conf/config.yaml` (`wandb.entity`).

6.  **Set up DVC Google Drive Authentication (Service Account Method):**
    A Google Cloud Service Account is used for non-interactive DVC authentication with Google Drive, crucial for Docker and CI/CD.

    *   **6.1. Create Google Cloud Service Account & Key:**
        1.  In the Google Cloud Platform (GCP) Console, navigate to "IAM & Admin" > "Service Accounts."
        2.  Create a new service account (e.g., `dvc-gdrive-accessor-YOUR_INITIALS`).
        3.  Download a JSON key for this service account.
    *   **6.2. Store the Service Account Key Securely:**
        1.  Create a directory named `.secrets` in the root of this project if it doesn't exist.
        2.  Rename the downloaded JSON key to `gdrive-dvc-service-account.json` and place it inside this `.secrets` directory. The path should be: `YOUR_PROJECT_ROOT/.secrets/gdrive-dvc-service-account.json`.
        3.  **CRITICAL:** The `.secrets/` directory is correctly listed in your `.gitignore` and `.dockerignore` files.
    *   **6.3. Share DVC Google Drive Folder:**
        *   Go to the Google Drive folder used as your DVC remote (the ID is in `.dvc/config`, e.g., `gdrive://YOUR_GDRIVE_FOLDER_ID`).
        *   Share this folder with the **service account's email address** (e.g., `your-sa-name@your-gcp-project-id.iam.gserviceaccount.com`), granting it **"Editor"** permissions.
    *   **6.4. DVC Configuration (`.dvc/config` and `.dvc/config.local`):**
        *   Your primary DVC remote configuration is in `.dvc/config`:
            ```ini
            [core]
                remote = gdrive
            ['remote "gdrive"']
                url = gdrive://19qyjvhry7pP9AF4q03hbKl4M5EWhrtk2 # Your actual folder ID
                gdrive_use_service_account = true
            ```
        *   For local host DVC usage when `GDRIVE_CREDENTIALS_DATA` env var is not set, `.dvc/config.local` can point to the key file:
            ```ini
            # .dvc/config.local (This file IS gitignored by .dvc/.gitignore)
            ['remote "gdrive"']
                gdrive_service_account_json_file_path = ../.secrets/gdrive-dvc-service-account.json
            ```
            *(Note: Inside Docker, the `docker-entrypoint.sh` script primarily relies on `GDRIVE_CREDENTIALS_DATA_CONTENT` or the mounted key file via `GDRIVE_KEY_FILE_PATH_IN_CONTAINER` for DVC authentication.)*
    *   **6.5. DVC Cache (Host Setup):**
        Run `make ensure_host_dvc_cache` on the host once to create the DVC cache directory if it doesn't exist.

## 6. Usage Instructions

All primary operations can be run via `make` commands from the project root directory.
Hydra configurations can be overridden by passing them via the `ARGS` variable to `make`.

**Example for passing Hydra/Script arguments using `ARGS`:**
*   `make train ARGS="training.epochs=5 model.name=resnet34"`
*   `make docker_train ARGS="training.batch_size=32 training.profiler.enabled=true"`
*   `make test ARGS="-k specific_test_name --verbose"` (for passing pytest specific args)

### 6.1. Working Locally on Your Host Machine
(Ensure your virtual environment is activated)

*   **Pull DVC Data:**
    *   For host DVC operations using a service account, either ensure the `GDRIVE_CREDENTIALS_DATA` environment variable is set with the JSON key content, or that `.dvc/config.local` points to your key file.
        ```bash
        # Example for setting env var (Linux/macOS):
        # export GDRIVE_CREDENTIALS_DATA=$(cat .secrets/gdrive-dvc-service-account.json | tr -d '\n\r')
        make dvc_pull
        ```
*   **Process Data (Extract, etc.):** (Requires DVC data to be pulled first)
    ```bash
    make process_data # ARGS can be passed if dataset.py uses Hydra for its parameters
    ```
*   **Train Model:**
    ```bash
    make train ARGS="training.epochs=10"
    # For a short run with specific learning rate:
    make train ARGS="training.epochs=1 training.learning_rate=0.0005"
    ```
*   **Tests, Linting, Formatting, Cleaning:**
    ```bash
    make test ARGS="-m 'not slow'" # Example: run tests not marked as 'slow'
    make lint
    make format
    make clean
    ```

### 6.2. Working with Docker (Recommended for Reproducible Environments)
The `docker-entrypoint.sh` script handles DVC authentication inside containers.

*   **Build Docker Image:** (Needed once, or after `Dockerfile`/dependency changes)
    ```bash
    make docker_build
    # Specify tag: make docker_build IMAGE_TAG=my-custom-tag
    ```
*   **Run Interactive Shell in Docker:**
    ```bash
    make docker_shell
    ```
*   **Pull DVC Data *Inside* Docker:**
    ```bash
    make docker_dvc_pull
    ```
*   **Train Model *Inside* Docker:**
    ```bash
    make docker_train ARGS="training.epochs=10"
    # Example with profiler enabled for a short run:
    make docker_train ARGS="training.epochs=1 training.profiler.enabled=true training.profiler.active=10"
    ```
*   **Run Tests *Inside* Docker:**
    ```bash
    make docker_test ARGS="-m 'not slow'"
    ```

### 6.3. Key Makefile Variables for Docker & Customization
Override these on the command line if needed:
*   `IMAGE_NAME`, `IMAGE_TAG`
*   `HOST_DVC_CACHE_DIR`, `HOST_SERVICE_ACCOUNT_KEY_PATH`
*   `DOCKER_MEMORY_OPTS`
*   `ARGS`: For passing Hydra or script-specific arguments (e.g., `ARGS="training.epochs=5"`).
*   `WANDB_API_KEY`: (Set in host env/.env) API key for Weights & Biases.
*   `CI_MODE`: (Set to `true` for CI-specific behaviors).

## 7. Performance Profiling

### 7.1. Performance Profiling with PyTorch Profiler
The PyTorch Profiler is integrated into `drift_detector_pipeline/modeling/train.py` to analyze performance.

*   **Configuration:** Enable and configure the profiler in `conf/config.yaml` under the `training.profiler` section:
    ```yaml
    # In conf/config.yaml
    training:
      # ... other training params ...
      profiler:
        enabled: false # Set to true to enable profiling
        wait: 1
        warmup: 1
        active: 3      # Number of batches to actively profile per cycle
        repeat: 1      # Number of profiling cycles
        log_dir: "pytorch_profiler_logs" # Subdirectory in Hydra's output for traces
        export_chrome_trace: true  # For TensorBoard/Perfetto
        record_shapes: false     # Optional: records shapes of operator inputs
        profile_memory: false    # Optional: tracks tensor memory allocations
        with_stack: false        # Optional: records source information (adds overhead)
        with_flops: true         # Optional: records FLOPs for operators
        with_modules: true       # Optional: correlates operators with model hierarchy
    ```
*   **Running a Profiled Session:**
    Pass Hydra overrides via the `ARGS` variable in `make`:
    *   **Locally:**
        ```bash
        make train ARGS="training.profiler.enabled=true training.epochs=2 training.profiler.active=10"
        ```
    *   **In Docker:**
        ```bash
        make docker_train ARGS="training.profiler.enabled=true training.epochs=2 training.profiler.active=10"
        ```
<<<<<<< HEAD
    -   Monitor progress in the terminal and on your WandB project dashboard (if configured).
    -   Hydra will create an output directory (e.g., `outputs/YYYY-MM-DD/HH-MM-SS/`). Inside this directory, you will find logs (`train.log`), Hydra configurations (`.hydra/`), and the saved model checkpoints: `best_model.pth` (based on validation accuracy) and `final_model.pth` (from the last epoch).
    -   *Note: If you wish to version your trained model with DVC, refer to the example in Section 5.4 on how to use `dvc add` to track a model from the `outputs/` directory, potentially placing it into the `models/` directory under a new name.*

    *   **Override Config (Example):**
=======
*   **Viewing Profiler Traces:**
    1.  Profiler traces (`.json` files) are saved in the run's output directory: `outputs/YOUR_RUN_ID/pytorch_profiler_logs/`.
    2.  Use **TensorBoard** to view them:
>>>>>>> a2bb0ec5
        ```bash
        pip install tensorboard # If not already installed
        tensorboard --logdir path/to/your/run/pytorch_profiler_logs/
        # Or point to the parent 'outputs/' directory: tensorboard --logdir outputs/
        ```
        Open the URL (default: `http://localhost:6006`) and go to the "PyTorch Profiler" tab.
    3.  Alternatively, open trace files with the **Perfetto UI** at `ui.perfetto.dev`.
*   **Interpreting Traces:**
    *   In TensorBoard, examine the "Overview" (step time breakdown), "Operator View" (expensive CPU/GPU ops), "Kernel View" (GPU kernel times), and "Trace View" (timeline).
    *   Look for: CPU vs. GPU imbalances, data loading bottlenecks, long CPU-GPU transfers (`aten::copy_`), inefficient GPU kernels.

## 8. Continuous Integration & Delivery (CI/CD) with GitHub Actions

This project includes a GitHub Actions workflow (`.github/workflows/docker_train_pipeline.yml`) to automate:
1.  Building the Docker image.
2.  Running a short, CPU-only training validation job inside the container (includes DVC pull).
3.  Running tests inside the container.

**Workflow Overview (`docker_train_pipeline.yml`):**
*   **Triggers:** Runs on pushes to `main`, `develop`, `phase2-test`; pull requests to `main`, `develop`; and can be manually dispatched.
*   **Secrets:** Requires GitHub repository secrets: `GDRIVE_SA_KEY_JSON_CONTENT` and `WANDB_API_KEY`.
*   **Operation:**
    *   Builds the Docker image.
    *   Runs `make train ARGS="..."` and `make test` inside the container. The `ARGS` for the CI `make train` call are typically hardcoded in the workflow for a short validation run (e.g., `ARGS="training.epochs=3 data.dataloader_workers=2 run.device=cpu"`).
    *   The `docker-entrypoint.sh` handles DVC authentication using the `GDRIVE_SA_KEY_JSON_CONTENT` secret.
    *   `CI_MODE=true` is passed to `docker run`, allowing the Makefile to adjust settings (e.g., `DVC_PARALLEL_JOBS`).

**To enable this CI pipeline:**
1.  Ensure `.github/workflows/docker_train_pipeline.yml` is committed.
2.  Configure `GDRIVE_SA_KEY_JSON_CONTENT` and `WANDB_API_KEY` secrets in your GitHub repository (Settings > Secrets and variables > Actions).

## 9. Contribution Summary

### PHASE 1 Contributions

-   **Esteban Montelongo:** DVC setup & data versioning, `dataset.py` (extraction, transforms, dataloaders), initial documentation structure (`README.md`, `PHASE1.md`), architecture diagram, model DVC tracking, unit test implementation.
-   **Sajith Bandara:** Hydra integration (`conf/config.yaml`, `train.py` decorator/config usage), `train.py` core structure (model loading, optimizer, scheduler, loop), Makefile setup (`train`, `process_data` rules), model saving path correction.
-   **Arjun Kumar Sankar Chandrasekar:** WandB integration (`wandb.init`, `wandb.log`), dependency management (`pyproject.toml`, `requirements.txt`), `ruff` configuration and code formatting, testing infrastructure setup and test contributions.

### PHASE 2 Contributions

-   **Esteban Montelongo:** Initial `Dockerfile` creation, `docker-entrypoint.sh` script for DVC authentication (GDRIVE_CREDENTIALS_DATA logic), `.dockerignore` setup, Docker build caching strategies, design and implementation of `docker_train_pipeline.yml` GitHub Actions workflow including secret management, significant refactoring of `Makefile` for Docker targets and OS-specific command handling.
-   **Sajith Bandara:** Cross-platform compatibility enhancements for Docker-related `Makefile` targets (OS detection, volume pathing), integration of Docker shared memory (`--shm-size`), CI pipeline debugging and refinement, DVC service account authentication implementation.
-   **Arjun Kumar Sankar Chandrasekar:** Testing and validation of Docker image builds and container execution across environments, ensuring dependency consistency within containers, updating `README.md` with detailed setup and usage instructions for Docker, DVC service account authentication, Makefile targets, GitHub Actions CI/CD pipeline, and Profiling.

## 10. References & Key Tools Used
-   **Dataset:** [Imagenette-160 (v2)](https://github.com/fastai/imagenette)
-   **ML Framework:** [PyTorch](https://pytorch.org/)
-   **Model Zoo:** [timm (PyTorch Image Models)](https://github.com/huggingface/pytorch-image-models)
-   **Containerization:** [Docker](https://www.docker.com/)
-   **Data Versioning:** [DVC (Data Version Control)](https://dvc.org/) + Google Drive (via Service Account)
-   **Configuration Management:** [Hydra](https://hydra.cc/)
-   **Experiment Tracking:** [Weights & Biases (WandB)](https://wandb.ai/)
-   **Performance Profiling:** [PyTorch Profiler](https://pytorch.org/docs/stable/profiler.html)
-   **Code Quality:** [Ruff](https://github.com/astral-sh/ruff) (Linting & Formatting), [Pytest](https://pytest.org/) (Testing)
-   **Version Control:** [Git](https://git-scm.com/) & [GitHub](https://github.com/)
-   **CI/CD:** [GitHub Actions](https://github.com/features/actions)
-   **Build/Task Runner:** [GNU Make](https://www.gnu.org/software/make/)
-   **Python Environment:** `venv` + `pip`
-   **Project Template:** [Cookiecutter Data Science](https://cookiecutter-data-science.drivendata.org/)<|MERGE_RESOLUTION|>--- conflicted
+++ resolved
@@ -89,19 +89,7 @@
 4.  **Install Python Dependencies (for Host Development):**
     (Ensure virtual environment is activated)
     ```bash
-<<<<<<< HEAD
-    # Ensure pip is up-to-date
-    python -m pip install --upgrade pip
-    
-    # Install project dependencies (includes DVC, PyTorch, etc.)
-    pip install -e . 
-
-    # Using make (It does pip install -e . )
-    make requirements 
-
-=======
     make requirements
->>>>>>> a2bb0ec5
     ```
 
 5.  **Set up Weights & Biases (WandB):**
@@ -257,17 +245,9 @@
         ```bash
         make docker_train ARGS="training.profiler.enabled=true training.epochs=2 training.profiler.active=10"
         ```
-<<<<<<< HEAD
-    -   Monitor progress in the terminal and on your WandB project dashboard (if configured).
-    -   Hydra will create an output directory (e.g., `outputs/YYYY-MM-DD/HH-MM-SS/`). Inside this directory, you will find logs (`train.log`), Hydra configurations (`.hydra/`), and the saved model checkpoints: `best_model.pth` (based on validation accuracy) and `final_model.pth` (from the last epoch).
-    -   *Note: If you wish to version your trained model with DVC, refer to the example in Section 5.4 on how to use `dvc add` to track a model from the `outputs/` directory, potentially placing it into the `models/` directory under a new name.*
-
-    *   **Override Config (Example):**
-=======
 *   **Viewing Profiler Traces:**
     1.  Profiler traces (`.json` files) are saved in the run's output directory: `outputs/YOUR_RUN_ID/pytorch_profiler_logs/`.
     2.  Use **TensorBoard** to view them:
->>>>>>> a2bb0ec5
         ```bash
         pip install tensorboard # If not already installed
         tensorboard --logdir path/to/your/run/pytorch_profiler_logs/
